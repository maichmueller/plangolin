--- conflicted
+++ resolved
@@ -12,19 +12,15 @@
 from lightning.pytorch.loggers import WandbLogger
 from torch_geometric.loader import ImbalancedSampler
 
-<<<<<<< HEAD
-from rgnet.encoding import ColorGraphEncoder, DirectGraphEncoder, StateGraphEncoderBase
-from rgnet.model import PureGNN
-=======
-from rgnet import ColorGraphEncoder, DirectStateEncoder, PureGNN, StateEncoderBase
-from rgnet.encoding.hetero import HeteroEncoding
-from rgnet.model.hetero_gnn import LightningHetero
->>>>>>> 1358c869
+from rgnet.encoding import ColorGraphEncoder, DirectGraphEncoder, StateEncoderBase
+from rgnet.encoding.hetero_encoder import HeteroGraphEncoder
+from rgnet.models import PureGNN
+from rgnet.models.hetero_gnn import LightningHetero
 from rgnet.supervised.data import MultiInstanceSupervisedSet
 from rgnet.utils import import_all_from, import_problems, time_delta_now
 
 
-def _dataset_of(problems, root, encoder: StateGraphEncoderBase):
+def _dataset_of(problems, root, encoder: StateEncoderBase):
     return MultiInstanceSupervisedSet(problems, encoder, root=root, log=True)
 
 
@@ -36,17 +32,8 @@
     hidden: int,
 ):
     domain, problems = import_all_from(problem_path)
-<<<<<<< HEAD
-    if encoding == "color":
-        encoder = ColorGraphEncoder(domain)
-    elif encoding == "direct":
-        encoder = DirectGraphEncoder(domain)
-    else:
-        raise ValueError(f"Encoding type {encoding} not recognized.")
-=======
     problems = sorted(problems, key=lambda p: p.name)
-    encoder = _create_encoding(domain, encoder_type, hidden)
->>>>>>> 1358c869
+    encoder = _create_encoder(domain, encoder_type, hidden)
     training_set = _dataset_of(problems, dataset_path + "/train", encoder)
     sampler = ImbalancedSampler(training_set)
     train_loader = pyg.loader.DataLoader(
@@ -68,15 +55,15 @@
     return train_loader, eval_loader, encoder
 
 
-def _create_encoding(
+def _create_encoder(
     domain: mi.Domain, encoder_type: str, hidden: int
 ) -> StateEncoderBase:
     if encoder_type == "color":
         encoder = ColorGraphEncoder(domain)
     elif encoder_type == "direct":
-        encoder = DirectStateEncoder(domain)
+        encoder = DirectGraphEncoder(domain)
     elif encoder_type == "hetero":
-        encoder = HeteroEncoding(domain, hidden)
+        encoder = HeteroGraphEncoder(domain, hidden)
     else:
         raise ValueError(f"Encoding type {encoder_type} not recognized.")
     return encoder
@@ -126,7 +113,7 @@
     logging.info(f"Took {time_delta_now(import_time)} to construct the datasets.")
 
     start_time_training = time.time()
-    if isinstance(encoder, HeteroEncoding):
+    if isinstance(encoder, HeteroGraphEncoder):
         arity_by_pred = encoder.arity_by_pred
         model = LightningHetero(
             hidden_size=embedding_size,
@@ -159,12 +146,12 @@
 
 
 if __name__ == "__main__":
-    # Define capitalized default variables
+    # Define default args
     DEFAULT_ENCODING = "color"
     DEFAULT_EMBEDDING_SIZE = 32
     DEFAULT_NUM_LAYER = 24
     DEFAULT_BATCH_SIZE = 64
-    DEFAULT_DATA_PATH = "../data"
+    DEFAULT_DATA_PATH = "./data"
     DEFAULT_DEVICES = "auto"
     DEFAULT_EPOCHS = 10
     DEFAULT_LEARNING_RATE = 0.001
