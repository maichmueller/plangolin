--- conflicted
+++ resolved
@@ -1,16 +1,11 @@
-<<<<<<< HEAD
 from test.fixtures import problem_setup
-from typing import Callable, Optional
-=======
-from test.encoding.test_color_encoder import problem_setup
 from typing import Callable, List, Optional
->>>>>>> 63711700
 
 import pymimir as mi
 import torch
 from torch_geometric.data import Dataset, HeteroData
 
-from rgnet.encoding import ColorGraphEncoder, HeteroEncoding
+from rgnet.encoding import ColorGraphEncoder, HeteroGraphEncoder
 from rgnet.supervised.data import MultiInstanceSupervisedSet
 
 
@@ -51,7 +46,7 @@
     # Assumes that problem.get_states() returns the states in the same order
     small_space, domain, small_problem = problem_setup("blocks", "small")
     medium_space, _, medium_problem = problem_setup("blocks", "medium")
-    encoder = HeteroEncoding(domain, 2)
+    encoder = HeteroGraphEncoder(domain, 2)
     dataset = MultiInstanceSupervisedSet(
         [small_problem, medium_problem], encoder, force_reload=True
     )
@@ -81,4 +76,4 @@
             continue
         assert torch.allclose(dx, ex)
     for edge_type in data.edge_types:
-        assert torch.all(data[edge_type].edge_index == expected[edge_type].edge_index)+        assert torch.equal(data[edge_type].edge_index, expected[edge_type].edge_index)